--- conflicted
+++ resolved
@@ -60,13 +60,8 @@
                                 labels=tgt_label.to(model.device),
                                 names=video_name,
                                 videos= videos.to(model.device),
-<<<<<<< HEAD
                                 standard_video = standard_video.to(model.device),
                                 subtraction = subtraction.to(model.device))
-=======
-                                standard_video = standard_video.to(model.device))
-            
->>>>>>> e85e9672
             loss = outputs.loss
         scaler.scale(loss).backward()
         scaler.step(optimizer)
@@ -123,15 +118,9 @@
     dist.init_process_group(backend='nccl', init_method='env://')
 
     if dist.get_rank() == 0:
-<<<<<<< HEAD
-        store = dist.TCPStore("127.0.0.1", 1284, dist.get_world_size(), True,timedelta(seconds=30))
-    else:
-        store = dist.TCPStore("127.0.0.1", 1284, dist.get_world_size(), False,timedelta(seconds=30))
-=======
         store = dist.TCPStore("127.0.0.1", 8080, dist.get_world_size(), True,timedelta(seconds=30))
     else:
         store = dist.TCPStore("127.0.0.1", 8080, dist.get_world_size(), False,timedelta(seconds=30))
->>>>>>> e85e9672
 
     seed_everything(42)
     model = model.cuda()
