--- conflicted
+++ resolved
@@ -5,394 +5,49 @@
 warnings.filterwarnings("ignore",category=UserWarning)
 warnings.filterwarnings("ignore",category=FutureWarning)
 import torch
-from torch.nn import functional as nnf
 from transformers import AutoTokenizer, AdamW, get_linear_schedule_with_warmup
-from utils.parser import parse_args
+from utils.parser import parse_args,load_config
 from tqdm import tqdm
 import numpy as np
-<<<<<<< HEAD
 from utils import seed_everything,get_lr
 import pickle , sys , logging
 from evaluate import eval
 
 from torch.utils.tensorboard import SummaryWriter
 import torch.distributed as dist
-import random
 from dataloaders import construct_dataloader
 from models.T5 import SimpleT5Model
 from models import save_checkpoint,load_checkpoint
 import traceback
-=======
-from torch.utils.data import Dataset, DataLoader
-import torch.nn as nn
-import pickle , json, time , sys
-from torch.nn.utils.rnn import pad_sequence
-from cider import readJSON, readPickle, getGTCaptions, BLEUScore, CIDERScore
-from config import CONFIG
-from torch import Tensor
-import torch.nn.functional as F
-from typing import Optional
-
-# STAGCN
-from net.st_agcn import STA_GCN as st_agcn
-from net.Utils_attention.attention_branch import *
-from net.Utils_attention.perception_branch import *
-from net.Utils_attention.feature_extractor import *
-from net.Utils_attention.graph_convolution import *
-
-# alignment
-from alignment.alignment import *
-
-# dim convertor
-from convertor.dim_convertor import dim_conv as dim_conv
-
-# T5 visualize tool
-from transformers import utils
-from visualize_model import model_view, head_view, neuron_view
->>>>>>> 3a821871
-
+from datetime import timedelta
 
 logger = logging.getLogger(__name__)
 
-<<<<<<< HEAD
-def train(args,train_dataloader, model, optimizer,scheduler,tokenizer,scaler,summary_writer,epoch,logger):
+def train(args,train_dataloader, model, optimizer,scheduler,scaler,summary_writer,epoch,logger):
     model.train()
     optimizer.zero_grad()
     loss_list = []
-
+    Tokenizer = AutoTokenizer.from_pretrained('t5-base', use_fast=True)
     if dist.get_rank() == 0:
-        train_dataloader = tqdm(train_dataloader,total=len(train_dataloader), desc=args.prefix)
-    for idx, batch in enumerate(train_dataloader):
+        train_dataloader = tqdm(train_dataloader,total=len(train_dataloader), desc='Training')
+    for index, (video_name,src_batch,keypoints_mask_batch,video_mask_batch,standard,seq_len,label_batch,videos,standard_video) in enumerate(train_dataloader):
         model.zero_grad()
         optimizer.zero_grad()
-        video_names = batch['video_name']
-        src_batch = batch['keypoints']
-        keypoints_mask_batch = batch['keypoints_mask'].to(src_batch.device)
-        video_mask_batch = batch['video_mask'].to(src_batch.device)
-        label = batch['label']
-        tgt_batch = tokenizer(label, return_tensors="pt", padding="max_length", truncation=True, max_length=50)['input_ids'].to(src_batch.device)
-
+        tgt_batch = Tokenizer(label_batch, return_tensors="pt", padding="max_length", truncation=True, max_length=50)['input_ids'].to(src_batch.device)
         tgt_input = tgt_batch[:, :-1]
         tgt_label = tgt_batch[:, 1:]
 
         with torch.cuda.amp.autocast():
-            outputs = model(keypoints=src_batch.contiguous(), 
-                            keypoints_mask=keypoints_mask_batch.contiguous(), 
-                            video_mask= video_mask_batch.contiguous(),
-                            decoder_input_ids=tgt_input.contiguous(),         # text
-                            labels=tgt_label.contiguous())                        
-=======
-    for i in range(len(current_keypoints)):
-        for j in range(0,len(current_keypoints[i]),3):
-            joint_coordinate[:, i, j//3] = current_keypoints[i,j:j+3]
-
-    for v1, v2 in bonelink:
-        bone_coordinate[:, :, v1] = joint_coordinate[:, :, v1] - joint_coordinate[:, :, v2]
-
-    coordinates = np.concatenate((joint_coordinate, bone_coordinate), axis=0)
-    return coordinates
-
-'''
-# Standard joints for alignment
-# For the Pretrained Model:
-# The standard joints are those of a motionless person, compared to the HumanML3D Dataset.
-# For the Fine-tuning Model:
-# The standard joints are those of a professional athlete performing an Axel movement.
-'''
-standard = None
-
-class HumanMLDataset(Dataset):
-    def __init__(self, pkl_file, tokenizer, finetune,transform=None):
-        with open(pkl_file, 'rb') as f:
-            self.data_list = pickle.load(f)
-        self.samples = []
-        max_len = 0  
-        global standard
-        for item in self.data_list:
-            features =  generate_data(item['features'])
-            max_len = max(max_len, len(features[0]))
-            video_name = item['video_name']
-
-            if(video_name == 'standard'):
-                standard = torch.FloatTensor(features)
-                standard = standard.unsqueeze(0)
-
-            else:
-                for label in item['labels']:
-                    if(finetune == False) : 
-                        label = "Motion Description : " + label
-                    else :
-                        label = "Motion Instruction : " + label
-                    self.samples.append((features, label, video_name))
-
-        self.max_len = max_len  
-        self.tokenizer = tokenizer
-        self.transform = transform
-
-    def __len__(self):
-        return len(self.samples)
-
-    def __getitem__(self, idx):
-        if torch.is_tensor(idx):
-            idx = idx.tolist()
-
-        features, label, video_name = self.samples[idx]
-        padded_features = np.zeros((6,self.max_len, 22)) 
-        keypoints_mask = np.ones(22)       
-        current_len = len(features[0])
-        padded_features[:,:current_len, :] = features
-        tokenized_label = self.tokenizer(label, return_tensors="pt", padding="max_length", truncation=True, max_length=50)
-        sample = {
-            "video_name": video_name,
-            "keypoints": torch.FloatTensor(padded_features),
-            "keypoints_mask": torch.FloatTensor(keypoints_mask),
-            "label": label,
-            "output": tokenized_label['input_ids'].squeeze(0),
-            "seq_len": current_len,
-        }
-        return sample
-
-class HumanMLDataset_val(Dataset):
-    def __init__(self, pkl_file, tokenizer, transform=None):
-        with open(pkl_file, 'rb') as f:
-            self.data_list = pickle.load(f)
-        self.tokenizer = tokenizer
-        self.transform = transform
-        self.max_len = max(len(item['features']) for item in self.data_list)
-
-    def __len__(self):
-        return len(self.data_list)
-
-    def __getitem__(self, idx):
-        if torch.is_tensor(idx):
-            idx = idx.tolist()
-
-        item = self.data_list[idx]
-        features, video_name = item['features'], item['video_name']
-        features = generate_data(features)
-
-        # Padding
-        # features : 6 x (max sequence length) T x 22
-        padded_features = np.zeros((6,self.max_len, 22)) 
-        keypoints_mask = np.ones(22)        
-        current_len = len(features[0])
-        padded_features[:,:current_len, :] = features
-
-        sample = {
-            "video_name": video_name,
-            "keypoints": torch.FloatTensor(padded_features),
-            "keypoints_mask": torch.FloatTensor(keypoints_mask),
-            "seq_len": current_len,
-        }
-        return sample
-
-class SimpleT5Model(nn.Module):
-
-    def __init__(self):
-        super(SimpleT5Model, self).__init__()
-        config = AutoConfig.from_pretrained('t5-base')
-        self.t5 = T5ForConditionalGeneration.from_pretrained('t5-base', config=config)
-        self.out_channel = CONFIG.OUT_CHANNEL 
-
-        self.STAGCN  = st_agcn(num_class=1024, 
-                                in_channels=6, 
-                                residual=True, 
-                                dropout=0.5, 
-                                num_person=1, 
-                                t_kernel_size=9,
-                                layout='SMPL',
-                                strategy='spatial',
-                                hop_size=3,num_att_A=4 )
-        
-        self.dim_conv = dim_conv(alignment = True)
-    
-    def _get_stagcn_feature(self, src):
-        embedding, attention_node, attention_matrix  = self.STAGCN(src)
-        return embedding, attention_node, attention_matrix  
-
-    '''
-    # - _get_alignment_feature()
-    # @ query : (1, T, 22, 512) standard
-    # @ key : (batch_size, T, 22, 512) 
-    # @ return : batchsize, vertex(22), seq_length, channel (512)
-    '''
-    def _get_alignment_feature(self, query, key,seq_len):
-        max_len = max(seq_len)
-        def interpolate_sequence(sequence):
-            step = torch.div(max_len, sequence.size(0), rounding_mode='floor')
-            
-            new_sequence = torch.zeros(max_len, sequence.size(1))
-            
-            for i in range(sequence.size(0)-1):
-                new_index = int(i * step)
-                new_sequence[new_index, :] = sequence[i, :]
-                if i < sequence.size(1) - 1:
-                    for j in range(1, int(step)):
-                        ratio = j / step
-                        interpolated_vector = sequence[i, :] + ratio * (sequence[i+1, :] - sequence[i, :])
-                        new_sequence[new_index + j, :] = interpolated_vector
-            
-            return new_sequence
-            
-        batch_allignment = None
-        max_len = max(seq_len)
-        for i in range(len(key)):
-            video_allignment = None
-            current_len = seq_len[i]
-            for j in range(0,22):
-                _ ,result = align(query[0,:,j,:], key[i,:current_len,j,:])
-                result = interpolate_sequence(result)
-                result = result.unsqueeze(0)
-                if j == 0: video_allignment = result
-                else : video_allignment = torch.cat([video_allignment,result],dim=0)
-
-            video_allignment = video_allignment.unsqueeze(0)
-            if i == 0: batch_allignment = video_allignment
-            else : batch_allignment = torch.cat([batch_allignment,video_allignment],dim=0)
-
-        return batch_allignment
-
-    '''
-    # - _get_dim_convertor()
-    # @ x : batchsize, vertex(22), seq_length, channel (512)
-    # @ return : batchsize, vertex(22), 768
-    '''
-    def _get_dim_convertor(self, x):
-        return self.dim_conv(x)  
-
-    def forward(self, input_ids, attention_mask, seq_len,decoder_input_ids=None, labels=None,alignment = True):
-        # STAGCN
-        self.STAGCN.train()
-        embeddings, attention_node, attention_matrix  = self._get_stagcn_feature(input_ids)
-
-        if alignment == True:
-            # Use standard joints as input of STAGCN to generate standard embedding
-            self.STAGCN.eval()
-            with torch.no_grad():
-                std_embs, std_attention_node, std_attention_matrix  = self._get_stagcn_feature(standard.to('cuda'))
-
-            # Alignment
-            embeddings = self._get_alignment_feature(std_embs, embeddings,seq_len)
-        
-        # Dim Convertor
-        input_embeds = self._get_dim_convertor(embeddings)
-
-        output = self.t5(inputs_embeds=input_embeds, attention_mask=attention_mask, decoder_input_ids=decoder_input_ids, labels=labels)        
-        return output
-
-    def generate(self,**kwargs):
-        input_ids = kwargs['input_ids']
-        attention_mask = kwargs['attention_mask']
-        decoder_input_ids = kwargs['decoder_input_ids']
-        tokenizer = kwargs['tokenizer'] 
-        seq_len = kwargs['sequence_length']
-        alignment = kwargs['alignment']
-
-        # STAGCN
-        embeddings, attention_node, attention_matrix  = self._get_stagcn_feature(input_ids)
-        
-        if alignment == True:
-            # Use standard joints as input of STAGCN to generate standard embedding
-            self.STAGCN.eval()
-            with torch.no_grad():
-                std_embs, std_attention_node, std_attention_matrix  = self._get_stagcn_feature(standard.to('cuda'))
-
-            # Alignment
-            embeddings = self._get_alignment_feature(std_embs, embeddings,seq_len)
-
-        # Dim Convertor
-        input_embeds = self._get_dim_convertor(embeddings)
-
-        beam_size = 3
-        generated_ids = self.t5.generate( return_dict_in_generate=True,
-                                          output_attentions=True,
-                                          inputs_embeds=input_embeds, 
-                                          attention_mask=attention_mask, 
-                                          decoder_input_ids=decoder_input_ids, 
-                                          max_length=50,
-                                          num_beams=beam_size, 
-                                          repetition_penalty=3.5,
-                                          length_penalty=1.0,
-                                          temperature=1.5,   
-                                          do_sample=True,    
-                                          early_stopping=True)
-
-        if(kwargs['fine_tune'] == True) :
-            decoded_text = tokenizer.convert_ids_to_tokens(generated_ids.sequences[0])
-            out = self.t5(inputs_embeds=input_embeds, attention_mask=attention_mask, decoder_input_ids=generated_ids.sequences, output_attentions=True, return_dict=True)
-            encoder_attentions = out.encoder_attentions
-            cross_attentions = out.cross_attentions
-            decoder_attentions = out.decoder_attentions
-            html_object = model_view(
-                                        encoder_attention=encoder_attentions,
-                                        decoder_attention=decoder_attentions,
-                                        cross_attention=cross_attentions,
-                                        encoder_tokens= len(input_embeds[0]),
-                                        decoder_tokens=decoded_text,
-                                        html_action='return'
-                                        )
-
-            html_object_head = head_view(
-                                        encoder_attention=encoder_attentions,
-                                        decoder_attention=decoder_attentions,
-                                        cross_attention=cross_attentions,
-                                        encoder_tokens= len(input_embeds[0]),
-                                        decoder_tokens=decoded_text,
-                                        html_action='return'
-                                        )
-
-            if not os.path.exists(kwargs['result_dir'] + "/HTML/epoch" + str(kwargs['epoch'])):
-                os.makedirs(kwargs['result_dir'] + "/HTML/epoch" + str(kwargs['epoch']))
-
-            # @name : kwargs['name'][0] since its batch size is one in inference dataset 
-            with open(kwargs['result_dir'] + "/HTML/epoch" + str(kwargs['epoch']) + "/"+ kwargs['name'][0] + "_model_view.html", 'w') as file:
-                file.write(html_object.data)
-            with open(kwargs['result_dir'] + "/HTML/epoch" + str(kwargs['epoch']) + "/"+ kwargs['name'][0] + "_head_view.html", 'w') as file:
-                file.write(html_object_head.data)
-
-        return generated_ids.sequences , attention_node , attention_matrix
-
-def train(train_dataset, model, tokenizer, args, eval_dataset=None, lr=1e-3, warmup_steps=5000):
-    device = torch.device('cuda' if torch.cuda.is_available() else 'cpu')
-    batch_size = args.bs
-    epochs = args.epochs
-
-    if not os.path.exists(args.out_dir):
-        os.makedirs(args.out_dir)
-
-    model.to(device)
-    model.train()
-    optimizer = AdamW(model.parameters(), lr=lr)
-
-    train_dataloader = DataLoader(train_dataset, batch_size=batch_size, shuffle=True, drop_last=True)
-    scheduler = get_linear_schedule_with_warmup(
-        optimizer, num_warmup_steps=warmup_steps, num_training_steps=epochs * len(train_dataloader)
-    )
-    for epoch in range(epochs):
-        print(f">>> Training epoch {epoch}")
-        ################ Train #########################################
-        sys.stdout.flush()
-        progress = tqdm(total=len(train_dataloader), desc=args.prefix)
-        loss_list = []
-        for idx, batch in enumerate(train_dataloader):
-            model.zero_grad()
-            video_names = batch['video_name']
-            src_batch = batch['keypoints'].to(device)
-            keypoints_mask_batch = batch['keypoints_mask'].to(device)
-            tgt_batch = batch['output'].to(device)
-            seq_len = batch['seq_len'].to(device)
-
-            tgt_input = tgt_batch[:, :-1]
-            tgt_labels = tgt_batch[:, 1:]
-
-            outputs = model(input_ids=src_batch.contiguous(), 
-                            attention_mask=keypoints_mask_batch.contiguous(), 
-                            seq_len=seq_len.contiguous(),
-                            decoder_input_ids=tgt_input.contiguous(),         # text
-                            labels=tgt_labels.contiguous(),
-                            alignment = args.alignment)
-                                        
->>>>>>> 3a821871
+            outputs = model(
+                                keypoints=src_batch.to(model.device),
+                                video_mask= video_mask_batch.to(model.device),
+                                standard=standard.to(model.device),
+                                seq_len=seq_len.to(model.device),
+                                decoder_input_ids=tgt_input.to(model.device),
+                                labels=tgt_label.to(model.device),
+                                names=video_name,
+                                videos= videos.to(model.device),
+                                standard_video = standard_video.to(model.device))
             loss = outputs.loss
         scaler.scale(loss).backward()
         scaler.step(optimizer)
@@ -409,83 +64,48 @@
                 'loss': np.mean(loss_list),
                 'lr': scheduler.optimizer.param_groups[0]['lr'],
             })
-<<<<<<< HEAD
     if dist.get_rank() == 0:
         summary_writer.add_scalar('train/loss', np.mean(loss_list), epoch)
         summary_writer.add_scalar('train/learning_rate', get_lr(optimizer)[0], epoch)
         logger.info(f"Epoch {epoch} : Loss {np.mean(loss_list)}")
-    
+
+
 def main():
     args = parse_args()
-=======
-            progress.update()
-        ################ Eval #########################################
-        if eval_dataset is not None:
-            print(f"Epoch {epoch}: Train Loss: {np.mean(loss_list):.4f}")
-            torch.save(model.state_dict(), os.path.join(args.out_dir , f"{args.prefix}_epoch{epoch}.pt"))            
-            model.eval()
-            # @ batch_size = 1 :
-            # This is because we need to visualize the attention information of every video.
-            val_data_loader = DataLoader(eval_dataset, batch_size=1, shuffle=False)
-            results = {}
-            att_node_results = {}
-            att_A_results = {}    
-            with torch.no_grad():
-                for batch in tqdm(val_data_loader):
-                    video_names = batch['video_name']
-                    src_batch = batch['keypoints'].to(device)
-                    keypoints_mask_batch = batch['keypoints_mask'].to(device)
-                    seq_len = batch['seq_len'].to(device)
+    cfg = load_config(args)
+    cfg.args = args
 
-                    if args.finetune == True :  
-                        decoder_input_ids = tokenizer(["Motion Instruction : "],
-                                                  return_tensors="pt", 
-                                                  padding=True, 
-                                                  truncation=True, 
-                                                  add_special_tokens=False)['input_ids']
-                    else :
-                        decoder_input_ids = tokenizer(["Motion Description : "],
-                                                  return_tensors="pt", 
-                                                  padding=True, 
-                                                  truncation=True, 
-                                                  add_special_tokens=False)['input_ids']
-  
-                    decoder_input_ids = decoder_input_ids.repeat(src_batch.shape[0], 1).to(device)
-                    
-                    input = {   "input_ids": src_batch.contiguous(),
-                                "attention_mask": keypoints_mask_batch.contiguous(),
-                                "decoder_input_ids": decoder_input_ids,
-                                "sequence_length": seq_len.contiguous(),
-                                "name": video_names,
-                                "tokenizer": tokenizer,
-                                "fine_tune": args.finetune,
-                                "result_dir": args.result_dir,
-                                "epoch": epoch,
-                                "alignment": args.alignment}
->>>>>>> 3a821871
+    logging.basicConfig(level=logging.INFO, format='%(asctime)s %(filename)s %(lineno)d: %(message)s', datefmt='%Y-%m-%d %H:%M:%S',
+                            filename=os.path.join(cfg.LOGDIR,'stdout.log'))
 
-    tokenizer = AutoTokenizer.from_pretrained('t5-base', use_fast=True)
-    model = SimpleT5Model()
-    lr=1e-3
-    warmup_steps=5000
+    ## Dummy check to avoid overwriting
+    cfg_path = os.path.join(cfg.LOGDIR,'config.yaml').replace('./',f'{os.getcwd()}/')
+    assert cfg_path == args.cfg_file, f"config file path should be {cfg_path} but got {args.cfg_file}"
+
+
+    if not cfg.TASK.PRETRAIN:
+        assert hasattr(cfg,'BRANCH'), "BRANCH should be defined in config for finetuning."
+        cfg.alignment_cfg = load_config(cfg.ALIGNMENT)
+    else:
+        cfg.alignment_cfg = None
     
-    logging.basicConfig(level=logging.INFO, format='%(asctime)s %(lineno)d: %(message)s', datefmt='%Y-%m-%d %H:%M:%S',
-                            filename=os.path.join(args.out_dir,'stdout.log'))
+    model = SimpleT5Model(cfg)
     
     ## maintain a name list in main process
-    with open(args.test_data, 'rb') as f:
+    with open(cfg.DATA.TEST, 'rb') as f:
         data = pickle.load(f)
     name_list = []
     for d in data:
-        name_list.append(d['video_name'])
+        if d['video_name'] != 'standard':
+            name_list.append(d['video_name'])
 
+    
     dist.init_process_group(backend='nccl', init_method='env://')
 
-<<<<<<< HEAD
     if dist.get_rank() == 0:
-        store = dist.TCPStore("127.0.0.1", 1234, dist.get_world_size(), True)
+        store = dist.TCPStore("127.0.0.1", 1234, dist.get_world_size(), True,timedelta(seconds=30))
     else:
-        store = dist.TCPStore("127.0.0.1", 1234, dist.get_world_size(), False)
+        store = dist.TCPStore("127.0.0.1", 1234, dist.get_world_size(), False,timedelta(seconds=30))
 
     seed_everything(42)
     
@@ -495,79 +115,49 @@
     model = torch.nn.parallel.DistributedDataParallel(model, device_ids=[args.local_rank],
                                                     output_device=args.local_rank, find_unused_parameters=False)
     scaler = torch.cuda.amp.GradScaler()
-    optimizer = AdamW(model.parameters(), lr=lr)
-    summary_writer = SummaryWriter(os.path.join(args.out_dir, 'train_logs'))
+    optimizer = AdamW(model.parameters(), lr=float(cfg.OPTIMIZER.LR))
+    summary_writer = SummaryWriter(os.path.join(cfg.LOGDIR, 'train_logs'))
 
     
-    train_dataloader = construct_dataloader('train',args.data,args.finetune,args.bs)
-    val_dataloader = construct_dataloader('val',args.test_data,args.finetune,21)
+    train_dataloader =  construct_dataloader('train',cfg.DATA.TRAIN,cfg.TASK.PRETRAIN,cfg.DATA.BATCH_SIZE,alignment_cfg=cfg.alignment_cfg)
+    val_dataloader   =  construct_dataloader('val'  ,cfg.DATA.TEST,cfg.TASK.PRETRAIN,15,alignment_cfg=cfg.alignment_cfg)
 
+    max_epoch = cfg.OPTIMIZER.MAX_EPOCH
     scheduler = get_linear_schedule_with_warmup(
-        optimizer, num_warmup_steps=warmup_steps, num_training_steps=args.epochs * len(train_dataloader)
+        optimizer, num_warmup_steps=cfg.OPTIMIZER.WARMUP_STEPS, num_training_steps=max_epoch * len(train_dataloader)
     )
 
-    start_epoch = load_checkpoint(args,model,optimizer)
+    start_epoch = load_checkpoint(cfg,model,optimizer)
     
     try:
         ## sanity check
-        eval(args,val_dataloader, model, tokenizer,start_epoch,summary_writer,sanity_check=True,
-                            store=store,name_list=None,logger=logger)
+        eval(cfg,val_dataloader, model,start_epoch,summary_writer,sanity_check=True,
+                            store=store,name_list=name_list,logger=logger)
         print(f"{args.local_rank} Sanity check passed")
 
-        for epoch in range(start_epoch, args.epochs):
+        for epoch in range(start_epoch, max_epoch):
             if dist.get_rank() == 0:
                 logger.info(f"Training epoch {epoch}")
             train_dataloader.sampler.set_epoch(epoch)
-            train(args,train_dataloader, model, optimizer,scheduler,tokenizer,scaler,summary_writer,epoch,logger)
-            if (epoch + 1) % 1 == 0:
+            train(cfg,train_dataloader, model, optimizer,scheduler,scaler,summary_writer,epoch,logger)
+            if (epoch+1) < 10 or (epoch+ 1) % 5 == 0:
                 if dist.get_rank() == 0:
-                    save_checkpoint(args,model,optimizer,epoch+1)
-                if (epoch+1) % 1 == 0:
-                    try:
-                        eval(args,val_dataloader, model, tokenizer,epoch,summary_writer,sanity_check=False,
-                                store=store,name_list=name_list,logger=logger)
-                    except Exception as e:
-                        print(traceback.format_exc())
-                        print(f"Error {e} \n in evaluation at epoch {epoch}, continuing training.")
+                    save_checkpoint(cfg,model,optimizer,epoch+1)
+                dist.barrier()
+                try:
+                    eval(cfg,val_dataloader, model,epoch,summary_writer,sanity_check=False,
+                            store=store,name_list=name_list,logger=logger)
+                except Exception as e:
+                    print(traceback.format_exc())
+                    print(f"Error {e} \n in evaluation at epoch {epoch}, continuing training.")
             dist.barrier()
     except Exception as e:
         print(traceback.format_exc())
         print(f"{e} occured, saving model before quitting.")
     finally:
         if dist.get_rank() == 0 and epoch != start_epoch:
-            save_checkpoint(args,model,optimizer,epoch+1)
+            save_checkpoint(cfg,model,optimizer,epoch+1)
         dist.destroy_process_group()
-=======
-def main():
-    parser = argparse.ArgumentParser()
-    parser.add_argument('--local',      type=bool,default = True)
-    parser.add_argument('--finetune',   type=bool,default=CONFIG.Finetune)
-    parser.add_argument('--data',       default=CONFIG.data)
-    parser.add_argument('--out_dir',    default=CONFIG.out_dir)
-    parser.add_argument('--prefix',     default=CONFIG.prefix, help='prefix for saved filenames')
-    parser.add_argument('--epochs',     type=int, default=100)
-    parser.add_argument('--save_every', type=int, default=1)
-    parser.add_argument('--bs',         type=int, default=8)
-    parser.add_argument('--pretrained', type=bool,default=CONFIG.Pretrained)
-    parser.add_argument('--test_data',  default=CONFIG.test_data)
-    parser.add_argument('--result_dir',  default = CONFIG.result_dir)
-    parser.add_argument('--alignment',  type=bool,default=True)
-    args = parser.parse_args()
-    tokenizer = AutoTokenizer.from_pretrained('t5-base', use_fast=True)
-    
-    model = SimpleT5Model()
-    if(CONFIG.Pretrained):
-        weight           = CONFIG.weight_path
-        model_state_dict = model.state_dict()
-        state_dict = torch.load(weight)
-        pretrained_dict_1 = {k: v for k, v in state_dict.items() if k in model_state_dict}
-        model_state_dict.update(pretrained_dict_1)
-        model.load_state_dict(model_state_dict)
-        
-    dataset = HumanMLDataset(args.data, tokenizer,args.finetune)
-    eval_dataset = HumanMLDataset_val(args.test_data, tokenizer) 
-    train(dataset, model, tokenizer, args,eval_dataset=eval_dataset)
->>>>>>> 3a821871
     
 if __name__ == '__main__':
     main()